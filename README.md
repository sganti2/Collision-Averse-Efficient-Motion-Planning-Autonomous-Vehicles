# 2D-Motion-Planner
Simple repo that contains src code for autonomous vehicle social navigation.

<<<<<<< HEAD
 As of 11/15/22, base code adapted from omg-tools
=======
As of 11/15/22, base code adapted from omg-tools

## Branches:
- Single-AgentCase1: Represents a single-agent interaction with static obstacle. The obstacle is a static circle that is representative of a roundabout intersection. 

**Please reference Google Drive (2d_Motion Planner shared folder) for simulation results.** 
>>>>>>> 2f4ae480
<|MERGE_RESOLUTION|>--- conflicted
+++ resolved
@@ -1,13 +1,9 @@
 # 2D-Motion-Planner
 Simple repo that contains src code for autonomous vehicle social navigation.
 
-<<<<<<< HEAD
- As of 11/15/22, base code adapted from omg-tools
-=======
 As of 11/15/22, base code adapted from omg-tools
 
 ## Branches:
 - Single-AgentCase1: Represents a single-agent interaction with static obstacle. The obstacle is a static circle that is representative of a roundabout intersection. 
 
-**Please reference Google Drive (2d_Motion Planner shared folder) for simulation results.** 
->>>>>>> 2f4ae480
+**Please reference Google Drive (2d_Motion Planner shared folder) for simulation results.** 